package fwi

import (
	"context"
	"encoding/json"
	"errors"
	"fmt"
	"io"
	"log/slog"
	"strings"
	"sync"
	"time"

	"github.com/InsulaLabs/insi/client"
	"github.com/InsulaLabs/insi/db/models"
	"github.com/fatih/color"
	"github.com/google/uuid"
)

const (
	EntityPrefix = "entity_record:"
)

var (
	// errEntityNotFound is returned when an entity cannot be found by name after a full scan.
	errEntityNotFound = errors.New("entity not found")
)

func withRetries[R any](ctx context.Context, logger *slog.Logger, fn func() (R, error)) (R, error) {
	for {
		result, err := fn()
		if err == nil {
			return result, nil // Success
		}

		var rateLimitErr *client.ErrRateLimited
		if errors.As(err, &rateLimitErr) {
			logger.Warn("FWI operation rate limited, sleeping", "duration", rateLimitErr.RetryAfter)
			select {
			case <-time.After(rateLimitErr.RetryAfter):
				logger.Debug("Finished rate limit sleep, retrying operation.")
				continue // Slept, continue to retry
			case <-ctx.Done():
				logger.Error("Context cancelled during rate limit sleep", "error", ctx.Err())
				var zero R
				return zero, fmt.Errorf("operation cancelled during rate limit sleep: %w", ctx.Err())
			}
		}

		// It's some other error, just return it. FWI is a library, so it should propagate them.
		var zero R
		return zero, err
	}
}

func withRetriesVoid(ctx context.Context, logger *slog.Logger, fn func() error) error {
	_, err := withRetries(ctx, logger, func() (any, error) {
		return nil, fn()
	})
	return err
}

// Abstracts
type KV interface {
	Get(ctx context.Context, key string) (string, error)
	Set(ctx context.Context, key string, value string) error
	IterateKeys(ctx context.Context, prefix string, offset, limit int) ([]string, error)
	Delete(ctx context.Context, key string) error

	CompareAndSwap(ctx context.Context, key string, oldValue, newValue string) error
	SetNX(ctx context.Context, key string, value string) error

	// Adds a scope to the key to scope the data operations to a sub-scope
	// When the system scopes data to an entity (internally) it prefixes by a magic hidden string,
	// we will call "U" All items on the entity are scoped as:
	// U:values U:cache U:events in their respective stores
	// Push-scope is an abstraction layer specific to the fwi package that adds another scope to the kv
	// prefix on the underlying KV storage (cache or values)
	// i.e:			U.scope.scope0.scope1.scope2.key etc
	PushScope(scope string)

	PopScope() // if scope prefix is empty its a no-op
}

type Events interface {
	Subscribe(ctx context.Context, topic string, onEvent func(data any)) error
	Publish(ctx context.Context, topic string, data any) error

	PushScope(scope string)
	PopScope()
}

type Blobs interface {
	Get(ctx context.Context, key string) (string, error)
	Set(ctx context.Context, key string, value string) error
	Delete(ctx context.Context, key string) error
	IterateKeys(ctx context.Context, prefix string, offset, limit int) ([]string, error)

	PushScope(scope string)
	PopScope()
}

type Entity interface {
	GetName() string
	GetKey() string
	GetUUID() string

	// Use the insi client to bump an integer value
	Bump(ctx context.Context, key string, value int) error
	GetValueStore() KV // Get the value store for the entity
	GetCacheStore() KV // Get the cache store for the entity
	GetEvents() Events // Get the event pub/sub for the entity
<<<<<<< HEAD
	GetBlobs() Blobs   // Get the blob store for the entity
=======
>>>>>>> 647bbf99

	// GetUsageInfo retrieves the current usage and limits for the entity.
	GetUsageInfo(ctx context.Context) (*models.LimitsResponse, error)
}

// FWI is the instance that contains a client with the root key
// When we want to have a user or service delineated, we create an entity
// and it creates an api key for that entity that seperates that data internally
// We store the entities and load them by name so we can re-access their data scope
// The FWI interace is
type FWI interface {
	// Creates an api key as an admin
	CreateEntity(
		ctx context.Context,
		name string, // how caller refers to the entity
		maxlimits models.Limits,
	) (Entity, error)

	// Create or load an entity. If the entity already exists, it will be loaded.
	// If the entity does not exist, it will be created.
	// If the entity is created, the maxlimits will be set.
	// If the entity is loaded, the maxlimits will be ignored.
	CreateOrLoadEntity(
		ctx context.Context,
		name string,
		maxlimits models.Limits,
	) (Entity, error)

	// Load all created entities (we wont have thousands so no need for pagination)
	GetAllEntities(ctx context.Context) ([]Entity, error)

	// Load an entity by name
	GetEntity(ctx context.Context, name string) (Entity, error)

	// Delete an entity
	DeleteEntity(ctx context.Context, name string) error

	// Update the limits for an entity.
	UpdateEntityLimits(ctx context.Context, name string, newLimits models.Limits) error
}

// ------------------------------------------------------------------------------------------------

type entityImpl struct {
	name       string
	insiClient *client.Client
	record     *entityRecord
	logger     *slog.Logger
}

type valueStoreImpl struct {
	insiClient *client.Client
	scope      string
	logger     *slog.Logger
}

type cacheStoreImpl struct {
	insiClient *client.Client
	scope      string
	logger     *slog.Logger
}

type eventsImpl struct {
	insiClient *client.Client
	scope      string
	logger     *slog.Logger
}

type blobsImpl struct {
	insiClient *client.Client
	scope      string
	logger     *slog.Logger
}

type fwiImpl struct {
	insiCfg        *client.Config
	rootInsiClient *client.Client
	entities       map[string]Entity
	mu             sync.RWMutex
	logger         *slog.Logger
}

type entityRecord struct {
	UUID string `json:"uuid"` // unique id for the entity
	Name string `json:"name"` // the name of the entity as seen by the caller
	Key  string `json:"key"`  // the api key for the entity
	// Limits stored and manuouakted internally
	// this is a meta-meta record for the entity
}

var _ Entity = &entityImpl{}
var _ KV = &valueStoreImpl{}
var _ KV = &cacheStoreImpl{}
var _ Events = &eventsImpl{}
var _ Blobs = &blobsImpl{}

func (e *entityImpl) GetName() string {
	return e.name
}

func (e *entityImpl) GetKey() string {
	return e.insiClient.GetApiKey()
}

func (e *entityImpl) Bump(ctx context.Context, key string, value int) error {
	return withRetriesVoid(ctx, e.logger, func() error {
		return e.insiClient.Bump(key, value)
	})
}

func (e *entityImpl) GetUUID() string {
	return e.record.UUID
}

func (e *entityImpl) GetValueStore() KV {
	return &valueStoreImpl{
		insiClient: e.insiClient,
		logger:     e.logger.WithGroup("vs"),
	}
}

func (e *entityImpl) GetCacheStore() KV {
	return &cacheStoreImpl{
		insiClient: e.insiClient,
		logger:     e.logger.WithGroup("cache"),
	}
}

func (e *entityImpl) GetEvents() Events {
	return &eventsImpl{
		insiClient: e.insiClient,
		logger:     e.logger.WithGroup("events"),
	}
}

<<<<<<< HEAD
func (e *entityImpl) GetBlobs() Blobs {
	return &blobsImpl{
		insiClient: e.insiClient,
		logger:     e.logger.WithGroup("blobs"),
	}
}

=======
>>>>>>> 647bbf99
func (e *entityImpl) GetUsageInfo(ctx context.Context) (*models.LimitsResponse, error) {
	return withRetries(ctx, e.logger, func() (*models.LimitsResponse, error) {
		return e.insiClient.GetLimits()
	})
}

func assembleKey(scope, key string) string {
	if scope == "" {
		return key
	}
	return fmt.Sprintf("%s.%s", scope, key)
}

func (e *valueStoreImpl) Get(ctx context.Context, key string) (string, error) {
	return withRetries(ctx, e.logger, func() (string, error) {
		return e.insiClient.Get(assembleKey(e.scope, key))
	})
}

func (e *valueStoreImpl) Set(ctx context.Context, key string, value string) error {
	return withRetriesVoid(ctx, e.logger, func() error {
		return e.insiClient.Set(assembleKey(e.scope, key), value)
	})
}

func (e *valueStoreImpl) IterateKeys(ctx context.Context, prefix string, offset, limit int) ([]string, error) {
	return withRetries(ctx, e.logger, func() ([]string, error) {
		return e.insiClient.IterateByPrefix(assembleKey(e.scope, prefix), offset, limit)
	})
}

func (e *valueStoreImpl) Delete(ctx context.Context, key string) error {
	return withRetriesVoid(ctx, e.logger, func() error {
		return e.insiClient.Delete(assembleKey(e.scope, key))
	})
}

func (e *valueStoreImpl) CompareAndSwap(ctx context.Context, key string, oldValue, newValue string) error {
	return withRetriesVoid(ctx, e.logger, func() error {
		return e.insiClient.CompareAndSwap(assembleKey(e.scope, key), oldValue, newValue)
	})
}

func (e *valueStoreImpl) SetNX(ctx context.Context, key string, value string) error {
	return withRetriesVoid(ctx, e.logger, func() error {
		return e.insiClient.SetNX(assembleKey(e.scope, key), value)
	})
}

func (e *valueStoreImpl) PushScope(scope string) {
	if e.scope == "" {
		e.scope = scope
	} else {
		e.scope = e.scope + "." + scope
	}
}

func (e *valueStoreImpl) PopScope() {
	if i := strings.LastIndex(e.scope, "."); i != -1 {
		e.scope = e.scope[:i]
	} else {
		e.scope = ""
	}
}

func (e *cacheStoreImpl) Get(ctx context.Context, key string) (string, error) {
	return withRetries(ctx, e.logger, func() (string, error) {
		return e.insiClient.GetCache(assembleKey(e.scope, key))
	})
}

func (e *cacheStoreImpl) Set(ctx context.Context, key string, value string) error {
	return withRetriesVoid(ctx, e.logger, func() error {
		return e.insiClient.SetCache(assembleKey(e.scope, key), value)
	})
}

func (e *cacheStoreImpl) IterateKeys(ctx context.Context, prefix string, offset, limit int) ([]string, error) {
	return withRetries(ctx, e.logger, func() ([]string, error) {
		return e.insiClient.IterateCacheByPrefix(assembleKey(e.scope, prefix), offset, limit)
	})
}

func (e *cacheStoreImpl) Delete(ctx context.Context, key string) error {
	return withRetriesVoid(ctx, e.logger, func() error {
		return e.insiClient.DeleteCache(assembleKey(e.scope, key))
	})
}

func (e *cacheStoreImpl) CompareAndSwap(ctx context.Context, key string, oldValue, newValue string) error {
	return withRetriesVoid(ctx, e.logger, func() error {
		return e.insiClient.CompareAndSwapCache(assembleKey(e.scope, key), oldValue, newValue)
	})
}

func (e *cacheStoreImpl) SetNX(ctx context.Context, key string, value string) error {
	return withRetriesVoid(ctx, e.logger, func() error {
		return e.insiClient.SetCacheNX(assembleKey(e.scope, key), value)
	})
}

func (e *cacheStoreImpl) PushScope(scope string) {
	if e.scope == "" {
		e.scope = scope
	} else {
		e.scope = e.scope + "." + scope
	}
}

func (e *cacheStoreImpl) PopScope() {
	if i := strings.LastIndex(e.scope, "."); i != -1 {
		e.scope = e.scope[:i]
	} else {
		e.scope = ""
	}
}

func (e *eventsImpl) Subscribe(
	ctx context.Context,
	topic string,
	onEvent func(data any),
) error {
	return e.insiClient.SubscribeToEvents(assembleKey(e.scope, topic), ctx, onEvent)
}

func (e *eventsImpl) Publish(ctx context.Context, topic string, data any) error {
	return withRetriesVoid(ctx, e.logger, func() error {
		return e.insiClient.PublishEvent(assembleKey(e.scope, topic), data)
	})
}

func (e *eventsImpl) PushScope(scope string) {
	if e.scope == "" {
		e.scope = scope
	} else {
		e.scope = e.scope + "." + scope
	}
}

func (e *eventsImpl) PopScope() {
	if i := strings.LastIndex(e.scope, "."); i != -1 {
		e.scope = e.scope[:i]
	} else {
		e.scope = ""
	}
<<<<<<< HEAD
}

func (e *blobsImpl) Get(ctx context.Context, key string) (string, error) {
	return withRetries(ctx, e.logger, func() (string, error) {
		iorc, err := e.insiClient.GetBlob(ctx, assembleKey(e.scope, key))
		if err != nil {
			return "", err
		}
		defer iorc.Close()

		content, err := io.ReadAll(iorc)
		if err != nil {
			return "", err
		}
		return string(content), nil
	})
}

func (e *blobsImpl) Set(ctx context.Context, key string, value string) error {
	return withRetriesVoid(ctx, e.logger, func() error {
		return e.insiClient.UploadBlob(ctx, assembleKey(e.scope, key), strings.NewReader(value), key)
	})
}

func (e *blobsImpl) Delete(ctx context.Context, key string) error {
	return withRetriesVoid(ctx, e.logger, func() error {
		return e.insiClient.DeleteBlob(assembleKey(e.scope, key))
	})
}

func (e *blobsImpl) IterateKeys(ctx context.Context, prefix string, offset, limit int) ([]string, error) {
	return withRetries(ctx, e.logger, func() ([]string, error) {
		return e.insiClient.IterateBlobKeysByPrefix(assembleKey(e.scope, prefix), offset, limit)
	})
}

func (e *blobsImpl) PushScope(scope string) {
	if e.scope == "" {
		e.scope = scope
	} else {
		e.scope = e.scope + "." + scope
	}
}

func (e *blobsImpl) PopScope() {
	if i := strings.LastIndex(e.scope, "."); i != -1 {
		e.scope = e.scope[:i]
	} else {
		e.scope = ""
	}
=======
>>>>>>> 647bbf99
}

func NewFWI(insiCfg *client.Config, rootInsiClient *client.Client, logger *slog.Logger) (FWI, error) {
	l := logger.WithGroup("fwi")
	f := &fwiImpl{
		rootInsiClient: rootInsiClient,
		entities:       make(map[string]Entity),
		logger:         l,
		insiCfg:        insiCfg,
	}

	if _, err := f.rootInsiClient.Ping(); err != nil {
		return nil, err
	}

	// load the entites that are already created
	entities, err := f.GetAllEntities(context.Background())
	if err != nil {
		return nil, err
	}

	for _, entity := range entities {
		f.mu.Lock()
		f.entities[entity.GetName()] = entity
		f.mu.Unlock()
	}

	l.Info("FWI initialized", "loaded_entities", len(entities))
	return f, nil
}

func (f *fwiImpl) CreateEntity(
	ctx context.Context,
	name string,
	maxlimits models.Limits,
) (Entity, error) {
	// To enforce name uniqueness without using it as a key, we must check all existing entities.
	existingEntity, err := f.findEntityByName(ctx, name)
	if err != nil && !errors.Is(err, errEntityNotFound) {
		return nil, fmt.Errorf("error checking for existing entity: %w", err)
	}
	if existingEntity != nil {
		return nil, fmt.Errorf("entity with name '%s' already exists", name)
	}

	key, err := withRetries(ctx, f.logger, func() (*models.ApiKeyCreateResponse, error) {
		return f.rootInsiClient.CreateAPIKey(name)
	})
	if err != nil {
		return nil, err
	}

	// create the entity record
	entityRecord := &entityRecord{
		UUID: uuid.New().String(),
		Name: name,
		Key:  key.Key,
	}

	entityKey := fmt.Sprintf("%s%s", EntityPrefix, entityRecord.UUID)

	entityEncoded, err := json.Marshal(entityRecord)
	if err != nil {
		return nil, err
	}

	if err := withRetriesVoid(ctx, f.logger, func() error {
		return f.rootInsiClient.Set(entityKey, string(entityEncoded))
	}); err != nil {
		return nil, err
	}

	if maxlimits.BytesInMemory == nil {
		maxlimits.BytesInMemory = new(int64)
		*maxlimits.BytesInMemory = 1024 * 1024 * 1024 // 1GB
	}

	if maxlimits.BytesOnDisk == nil {
		maxlimits.BytesOnDisk = new(int64)
		*maxlimits.BytesOnDisk = 1024 * 1024 * 1024 // 1GB
	}

	if *maxlimits.BytesInMemory > *maxlimits.BytesOnDisk {
		return nil, fmt.Errorf("bytes in memory cannot be greater than bytes on disk")
	}

	if maxlimits.EventsEmitted == nil {
		maxlimits.EventsEmitted = new(int64)
		*maxlimits.EventsEmitted = 1000
	}

	if maxlimits.Subscribers == nil {
		maxlimits.Subscribers = new(int64)
		*maxlimits.Subscribers = 100
	}

	// set the limits on the entity key
	if err := withRetriesVoid(ctx, f.logger, func() error {
		return f.rootInsiClient.SetLimits(key.Key, maxlimits)
	}); err != nil {
		color.HiRed("Failed to set the limits on new entity: %s %v", key.Key, err)
		return nil, err
	}

	cfgc := client.Config{
		ApiKey:         key.Key,
		Endpoints:      f.insiCfg.Endpoints,
		Logger:         f.insiCfg.Logger.WithGroup(name),
		ConnectionType: f.insiCfg.ConnectionType,
		SkipVerify:     f.insiCfg.SkipVerify,
	}

	entityClient, err := client.NewClient(&cfgc)
	if err != nil {
		return nil, err
	}

	entity := &entityImpl{
		name:       name,
		insiClient: entityClient,
		record:     entityRecord,
		logger:     f.logger.WithGroup("entity").WithGroup(name),
	}

	f.mu.Lock()
	f.entities[name] = entity
	f.mu.Unlock()

	return entity, nil
}

func (f *fwiImpl) CreateOrLoadEntity(
	ctx context.Context,
	name string,
	maxlimits models.Limits,
) (Entity, error) {
	// First, check the in-memory cache for the entity.
	f.mu.RLock()
	entity, ok := f.entities[name]
	f.mu.RUnlock()
	if ok {
		return entity, nil
	}

	// If not in cache, try to load from the database by iterating and checking the name field.
	entity, err := f.findEntityByName(ctx, name)
	if err == nil {
		// Found it in the DB. Cache it locally and return.
		f.mu.Lock()
		f.entities[name] = entity
		f.mu.Unlock()
		return entity, nil
	}

	if !errors.Is(err, errEntityNotFound) {
		// An unexpected error occurred during the search.
		return nil, err
	}

	// Entity does not exist, so create it.
	return f.CreateEntity(ctx, name, maxlimits)
}

func (f *fwiImpl) GetAllEntities(ctx context.Context) ([]Entity, error) {
	keys, err := withRetries(ctx, f.logger, func() ([]string, error) {
		return f.rootInsiClient.IterateByPrefix(EntityPrefix, 0, 2048)
	})
	if err != nil {
		if errors.Is(err, client.ErrKeyNotFound) {
			return []Entity{}, nil // No entities found is not an error.
		}
		return nil, err
	}

	entities := make([]Entity, 0, len(keys))

	for _, key := range keys {
		entityRecordStr, err := withRetries(ctx, f.logger, func() (string, error) {
			return f.rootInsiClient.Get(key)
		})
		if err != nil {
			f.logger.Warn("Failed to get entity record during GetAll, skipping", "key", key, "error", err)
			continue
		}

		var er entityRecord
		if err := json.Unmarshal([]byte(entityRecordStr), &er); err != nil {
			f.logger.Warn("Failed to unmarshal entity record during GetAll, skipping", "key", key, "error", err)
			continue
		}

		entityClient := f.rootInsiClient.DeriveWithApiKey(er.Name, er.Key)
		entity := &entityImpl{
			name:       er.Name,
			insiClient: entityClient,
			record:     &er,
			logger:     f.logger.WithGroup("entity").WithGroup(er.Name),
		}

		entities = append(entities, entity)
	}

	return entities, nil
}

func (f *fwiImpl) GetEntity(ctx context.Context, name string) (Entity, error) {
	// Check the local in-memory map first for performance.
	f.mu.RLock()
	entity, ok := f.entities[name]
	f.mu.RUnlock()
	if ok {
		return entity, nil
	}

	// If not found in cache, it may have been created by another process.
	// Fall back to searching the database by iterating.
	f.logger.Info("Entity not in local cache, searching database", "name", name)
	entity, err := f.findEntityByName(ctx, name)
	if err != nil {
		// This will be errEntityNotFound if it's not in the DB.
		return nil, err
	}

	// Found it in the DB, so we cache it for future requests.
	f.mu.Lock()
	f.entities[name] = entity
	f.mu.Unlock()

	return entity, nil
}

func (f *fwiImpl) DeleteEntity(ctx context.Context, name string) error {
	// To delete an entity by name, we first have to find it to get its UUID.
	entity, err := f.findEntityByName(ctx, name)
	if err != nil {
		return err // Will be errEntityNotFound if it doesn't exist.
	}

	f.mu.Lock()
	defer f.mu.Unlock()

	entityUUID := entity.GetUUID()
	entityKeyInDB := fmt.Sprintf("%s%s", EntityPrefix, entityUUID)

	if err := withRetriesVoid(ctx, f.logger, func() error {
		return f.rootInsiClient.Delete(entityKeyInDB)
	}); err != nil {
		return fmt.Errorf("failed to delete entity record from db: %w", err)
	}

	if err := withRetriesVoid(ctx, f.logger, func() error {
		return f.rootInsiClient.DeleteAPIKey(entity.GetKey())
	}); err != nil {
		f.logger.Error("Failed to delete API key for entity, but entity record was deleted. Manual cleanup of API key may be required.",
			"entityName", name,
			"apiKey", entity.GetKey(),
			"error", err)
		return fmt.Errorf("failed to delete entity api key: %w", err)
	}

	delete(f.entities, name)
	f.logger.Info("Successfully deleted entity", "name", name, "uuid", entityUUID)

	return nil
}

func (f *fwiImpl) UpdateEntityLimits(
	ctx context.Context,
	name string,
	newLimits models.Limits,
) error {
	entity, err := f.GetEntity(ctx, name)
	if err != nil {
		return err // Will be errEntityNotFound if it doesn't exist.
	}

	apiKey := entity.GetKey()

	// Get current limits to merge with the new limits and validate.
	currentLimitsResp, err := withRetries(ctx, f.logger, func() (*models.LimitsResponse, error) {
		return f.rootInsiClient.GetLimitsForKey(apiKey)
	})
	if err != nil {
		return fmt.Errorf("failed to get current limits for entity '%s': %w", name, err)
	}

	// Start with existing limits, or a fresh struct if none are set.
	mergedLimits := models.Limits{}
	if currentLimitsResp.MaxLimits != nil {
		mergedLimits = *currentLimitsResp.MaxLimits
	}

	if newLimits.BytesInMemory != nil {
		mergedLimits.BytesInMemory = newLimits.BytesInMemory
	}
	if newLimits.BytesOnDisk != nil {
		mergedLimits.BytesOnDisk = newLimits.BytesOnDisk
	}
	if newLimits.EventsEmitted != nil {
		mergedLimits.EventsEmitted = newLimits.EventsEmitted
	}
	if newLimits.Subscribers != nil {
		mergedLimits.Subscribers = newLimits.Subscribers
	}

	// Validate the merged limits.
	if mergedLimits.BytesInMemory != nil && mergedLimits.BytesOnDisk != nil {
		if *mergedLimits.BytesInMemory > *mergedLimits.BytesOnDisk {
			return fmt.Errorf("validation failed: bytes in memory (%d) cannot be greater than bytes on disk (%d)",
				*mergedLimits.BytesInMemory, *mergedLimits.BytesOnDisk)
		}
	}

	// Now set the updated and validated limits.
	if err := withRetriesVoid(ctx, f.logger, func() error {
		return f.rootInsiClient.SetLimits(apiKey, mergedLimits)
	}); err != nil {
		return fmt.Errorf("failed to update limits for entity '%s': %w", name, err)
	}

	f.logger.Info("Successfully updated limits for entity", "name", name)
	return nil
}

func (f *fwiImpl) findEntityByName(ctx context.Context, name string) (Entity, error) {
	keys, err := withRetries(ctx, f.logger, func() ([]string, error) {
		return f.rootInsiClient.IterateByPrefix(EntityPrefix, 0, 2048)
	})
	if err != nil {
		if errors.Is(err, client.ErrKeyNotFound) {
			return nil, errEntityNotFound
		}
		return nil, err
	}

	for _, key := range keys {
		entityRecordStr, err := withRetries(ctx, f.logger, func() (string, error) {
			return f.rootInsiClient.Get(key)
		})
		if err != nil {
			f.logger.Warn("Failed to get entity record during name search, skipping", "key", key, "error", err)
			continue
		}

		var er entityRecord
		if err := json.Unmarshal([]byte(entityRecordStr), &er); err != nil {
			f.logger.Warn(
				"Failed to unmarshal entity record during name search, skipping", "key", key, "error", err)
			continue
		}

		if er.Name == name {
			// When finding an entity, we must create a new client for it
			// with the correct API key and configuration inherited from the FWI instance.
			cfgc := client.Config{
				ApiKey:         er.Key,
				Endpoints:      f.insiCfg.Endpoints,
				Logger:         f.insiCfg.Logger.WithGroup(er.Name),
				ConnectionType: f.insiCfg.ConnectionType,
				SkipVerify:     f.insiCfg.SkipVerify,
			}
			entityClient, err := client.NewClient(&cfgc)
			if err != nil {
				// Log the error but continue, as other entities might be valid.
				f.logger.Error("Failed to create client for found entity", "name", er.Name, "error", err)
				continue
			}

			entity := &entityImpl{
				name:       er.Name,
				insiClient: entityClient,
				record:     &er,
				logger:     f.logger.WithGroup("entity").WithGroup(er.Name),
			}
			return entity, nil
		}
	}

	return nil, errEntityNotFound
}<|MERGE_RESOLUTION|>--- conflicted
+++ resolved
@@ -110,10 +110,8 @@
 	GetValueStore() KV // Get the value store for the entity
 	GetCacheStore() KV // Get the cache store for the entity
 	GetEvents() Events // Get the event pub/sub for the entity
-<<<<<<< HEAD
 	GetBlobs() Blobs   // Get the blob store for the entity
-=======
->>>>>>> 647bbf99
+
 
 	// GetUsageInfo retrieves the current usage and limits for the entity.
 	GetUsageInfo(ctx context.Context) (*models.LimitsResponse, error)
@@ -249,7 +247,6 @@
 	}
 }
 
-<<<<<<< HEAD
 func (e *entityImpl) GetBlobs() Blobs {
 	return &blobsImpl{
 		insiClient: e.insiClient,
@@ -257,8 +254,6 @@
 	}
 }
 
-=======
->>>>>>> 647bbf99
 func (e *entityImpl) GetUsageInfo(ctx context.Context) (*models.LimitsResponse, error) {
 	return withRetries(ctx, e.logger, func() (*models.LimitsResponse, error) {
 		return e.insiClient.GetLimits()
@@ -404,7 +399,6 @@
 	} else {
 		e.scope = ""
 	}
-<<<<<<< HEAD
 }
 
 func (e *blobsImpl) Get(ctx context.Context, key string) (string, error) {
@@ -455,8 +449,6 @@
 	} else {
 		e.scope = ""
 	}
-=======
->>>>>>> 647bbf99
 }
 
 func NewFWI(insiCfg *client.Config, rootInsiClient *client.Client, logger *slog.Logger) (FWI, error) {
